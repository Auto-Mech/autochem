--- conflicted
+++ resolved
@@ -148,22 +148,9 @@
                     rcts_keys=list(map(atom_keys, rct_gras)),
                     prds_keys=list(map(atom_keys, prd_gras)),
                 ))
-<<<<<<< HEAD
-<<<<<<< HEAD
-    
     # filter removes all reactions
     # if viable_only:
     #    rxns = filter_viable_reactions(rxns)
-=======
-
-    if viable_only:
-        rxns = filter_viable_reactions(rxns)
->>>>>>> clean pylint
-=======
-
-    if viable_only:
-        rxns = filter_viable_reactions(rxns)
->>>>>>> bfbd2d35
 
     return ts_unique(rxns)
 
@@ -251,7 +238,6 @@
     C-O-O-H groups and forming a bond between the O of the C-O bond
     and radical sites of the species, while breaking the O-O bond.
     """
-<<<<<<< HEAD
 
     assert_is_valid_reagent_graph_list(rct_gras)
 
@@ -294,51 +280,6 @@
                 back_tsg = ts.graph(prds_gra,
                                     frm_bnd_keys=[brk_bnd_key],
                                     brk_bnd_keys=[frm_bnd_key])
-=======
-
-    assert_is_valid_reagent_graph_list(rct_gras)
-
-    rxns = []
-
-    if len(rct_gras) == 1:
-        rct_gra, = rct_gras
-
-        # Identify the radical sites and COOH groups
-        rad_keys = radical_atom_keys(rct_gra)
-        cooh_grps = hydroperoxy_groups(rct_gra)
-
-        # Get the bnd keys for filtering
-        bnd_keys = bond_keys(rct_gra)
-
-        # Set the forming and breaking bonds by looping over COOH groups
-        rxn_bnd_keys = ()
-        for cooh_grp in cooh_grps:
-            brk_bnd_key = frozenset(cooh_grp[1:3])
-            for rad_key in rad_keys:
-                frm_bnd_key = frozenset({rad_key, cooh_grp[1]})
-                # Only includ frm bnd if it does not exist
-                # e.g., CC[C]OO already has frm bnd -> no rxn possible
-                if frm_bnd_key not in bnd_keys:
-                    rxn_bnd_keys += ((frm_bnd_key, brk_bnd_key),)
-
-        # Form reactions with all combinations of frm and brk bnds
-        for frm_bnd_key, brk_bnd_key in rxn_bnd_keys:
-            prds_gra = rct_gra
-            prds_gra = add_bonds(prds_gra, [frm_bnd_key])
-            prds_gra = remove_bonds(prds_gra, [brk_bnd_key])
-            prd_gras = connected_components(prds_gra)
-
-            if len(prd_gras) == 2:
-                prd_gras = sort_reagents(prd_gras)
-
-                forw_tsg = ts.graph(rct_gra,
-                                    frm_bnd_keys=[frm_bnd_key],
-                                    brk_bnd_keys=[brk_bnd_key])
-                back_tsg = ts.graph(prds_gra,
-                                    frm_bnd_keys=[brk_bnd_key],
-                                    brk_bnd_keys=[frm_bnd_key])
-
->>>>>>> bfbd2d35
                 # Create the reaction object
                 rxns.append(Reaction(
                     rxn_cls=par.ReactionClass.Typ.RING_FORM_SCISSION,
