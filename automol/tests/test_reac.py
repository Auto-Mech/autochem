--- conflicted
+++ resolved
@@ -1186,33 +1186,16 @@
 
 if __name__ == '__main__':
     # test__reac__string()
-<<<<<<< HEAD
     # test__reac__hydrogen_migration()
     # test__reac__ring_forming_scission()
     test__reac__hydrogen_abstraction()
     # test__reac__insertion()
     # test__reac__substitution()
-=======
-    # test__reac__forming_bond_keys()
-    # test__reac__breaking_bond_keys()
-    # test__reac__forming_rings_atom_keys()
-    # test__reac__forming_rings_bond_keys()
-    # test__reac__reactant_graphs()
-    # test__reac__product_graphs()
-    # test__reac__reactants_graph()
-    # test__reac__products_graph()
-    # test__species__demo()
->>>>>>> 8619bc19
     # test__reac__sigma_hydrogen_abstraction()
     # test__reac__hydrogen_migration()
     # test__reac__beta_scission()
     # test__reac__ring_forming_scission()
     # test__reac__elimination()
-<<<<<<< HEAD
     # test__reac__addition()
-=======
-    # test__reac__hydrogen_abstraction()
-    test__reac__addition()
->>>>>>> 8619bc19
     # test__reac__insertion()
     # test__reac__substitution()