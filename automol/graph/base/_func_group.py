"""
  Use graph structures to identify chemical functional groups

  Note: Code requires dominant-resonance explicit graphs to work
"""

import itertools
from automol.graph.base._resonance import dominant_resonance
from automol.graph.base._resonance import resonance_dominant_radical_atom_keys
from automol.graph.base._algo import atom_groups
from automol.graph.base._algo import rings_atom_keys
from automol.graph.base._algo import isomorphism
from automol.graph.base._core import atom_keys
from automol.graph.base._core import bond_keys
from automol.graph.base._core import atom_symbols
from automol.graph.base._core import atom_symbol_keys
from automol.graph.base._core import atoms_neighbor_atom_keys
from automol.graph.base._core import bond_orders
from automol.graph.base._core import remove_atoms
from automol.graph.base._core import remove_bonds
from automol.graph.base._core import without_fractional_bonds
from automol.graph.base._core import subgraph
from automol.graph.base._core import explicit
from automol.graph.base._canon import to_local_stereo
from automol.graph.base._canon import from_local_stereo
from automol.graph.base._resonance import sing_res_dom_radical_atom_keys


# # core functions
class FunctionalGroup():
    """ Functional groups
    """
    ALKENE = 'alkene'
    ALKOXY = 'alkoxy'
    ALCOHOL = 'alcohol'
    PEROXY = 'peroxy'
    HYDROPEROXY = 'hydroperoxy'
    ETHER = 'ether'
    CYCLIC_ETHER = 'cyclic_ether'
    ALDEHYDE = 'aldehyde'
    KETONE = 'ketone'
    ESTER = 'ester'
    CARBOX_ACID = 'carboxylic_acid'
    HALIDE = 'halide'
    THIOL = 'thiol'
    # TO ADD
    AMINE = 'amine'
    AMIDE = 'amide'
    NITRO = 'nitro'
    METHYL = 'methyl'
    PHENYL = 'phenyl'


def functional_group_count_dct(gra):
    """ Return a dictionary that contains a count of the number
        of each of the functional groups in a species.

        :param gra: molecular graph
        :type gra: molecular graph data structure
        :rtype: dict[str: int]
    """
    fgrp_dct = functional_group_dct(gra)
    return {fgrp: len(grp_idx_lst) for fgrp, grp_idx_lst in fgrp_dct.items()
            if grp_idx_lst}


def functional_group_dct(gra):
    """ Determine the functional groups for a given molecule.

        :param gra: molecular graph
        :type gra: molecular graph data structure
        :rtype: dict[str: tuple(int)]
    """

    # Convert to dominant-resonance explicit graph for the functions to work
    gra = dominant_resonance(explicit(gra))

    # Build a dictionary by calling all the functional group functions
    # Certain smaller groups are removed when they are a part of larger groups
    alkene_grps = alkene_sites(gra)
    alkoxy_grps = alkoxy_groups(gra)
    peroxy_grps = peroxy_groups(gra)
    hydroperoxy_grps = hydroperoxy_groups(gra)
    ether_grps = ether_groups(gra)
    cyc_ether_grps = cyclic_ether_groups(gra)
    carbox_acid_grps = carboxylic_acid_groups(gra)
    ester_grps = ester_groups(gra)
    ether_grps = ether_groups(gra, filterlst=ester_grps)
    alcohol_grps = alcohol_groups(gra, filterlst=carbox_acid_grps)
    aldehyde_grps = aldehyde_groups(gra, filterlst=carbox_acid_grps)
    ketone_grps = ketone_groups(gra, filterlst=carbox_acid_grps+ester_grps)
    # amine_grps = amine_groups(gra)
    amide_grps = amide_groups(gra)
    nitro_grps = nitro_groups(gra)
    halide_grps = halide_groups(gra)
    thiol_grps = thiol_groups(gra)
    methyl_grps = methyl_groups(gra)
    phenyl_grps = phenyl_groups(gra)
    amine_grps = amine_groups(gra)
    # might have to filter it to remove ketone/oh if carbox acids are ther
    return {
        FunctionalGroup.ALKENE: alkene_grps,
        FunctionalGroup.ALKOXY: alkoxy_grps,
        FunctionalGroup.PEROXY: peroxy_grps,
        FunctionalGroup.HYDROPEROXY: hydroperoxy_grps,
        FunctionalGroup.ETHER: ether_grps,
        FunctionalGroup.CYCLIC_ETHER: cyc_ether_grps,
        FunctionalGroup.CARBOX_ACID: carbox_acid_grps,
        FunctionalGroup.ESTER: ester_grps,
        FunctionalGroup.ALCOHOL: alcohol_grps,
        FunctionalGroup.ALDEHYDE: aldehyde_grps,
        FunctionalGroup.KETONE: ketone_grps,
        FunctionalGroup.AMIDE: amide_grps,
        FunctionalGroup.NITRO: nitro_grps,
        FunctionalGroup.HALIDE: halide_grps,
        FunctionalGroup.THIOL: thiol_grps,
        FunctionalGroup.METHYL: methyl_grps,
        FunctionalGroup.PHENYL: phenyl_grps,
        FunctionalGroup.AMINE: amine_grps
    }


# # finders for overaching types
def hydrocarbon_species(gra):
    """ Determine if molecule is a hydrocarbon.

        :param gra: molecular graph
        :type gra: molecular graph data structure
        :rtype: bool
    """
    return bool(set(_unique_atoms(gra)) <= {'C', 'H'})


def radical_species(gra):
    """ Determine if molecule is a radical species.

        :param gra: molecular graph
        :type gra: molecular graph data structure
        :rtype: bool
    """
    return bool(resonance_dominant_radical_atom_keys(gra))


# # finders for reactive sites and groups
def alkene_sites(gra):
    """ Determine the location alkene groups

        :param gra: molecular graph
        :type gra: molecular graph data structure
        :rtype: bool
    """
    alk_groups = ()
    cc2_bnds = bonds_of_type(gra, symb1='C', symb2='C', mbond=2)
    phenyl_grps = phenyl_groups(gra)
    for bnd in cc2_bnds:
        if not any(
                bnd in itertools.permutations(phen, r=2)
                for phen in phenyl_grps):
            alk_groups += (bnd,)
    return alk_groups


def alkyne_sites(gra):
    """ Determine the location alkyne groups

        :param gra: molecular graph
        :type gra: molecular graph data structure
        :rtype: bool
    """
    return bonds_of_type(gra, symb1='C', symb2='C', mbond=3)


def alcohol_groups(gra, filterlst=()):
    """ Determine the location of alcohol groups. The locations are
        specified as tuple-of-tuple of idxs indicating the C-O-H atoms
        of the group: (C-idx, O-idx, H-idx).

        :param gra: molecular graph
        :type gra: molecular graph data structure
        :rtype: tuple(int)
    """

    alc_grps = two_bond_idxs(gra, symb1='C', cent='O', symb2='H')
    alc_grps = _filter_idxs(alc_grps, filterlst=filterlst)

    return alc_grps


def alkoxy_groups(gra):
    """ Determine the location of alkoxy groups. The locations are
        specified as tuple-of-tuple of idxs indicating the C-O atoms
        of the group: (C-idx, O-idx).

        Here the O-idx corresponds to a radical site.

        :param gra: molecular graph
        :type gra: molecular graph data structure
        :rtype: tuple(int)
    """

    alkox_grps = tuple()

    rad_keys = resonance_dominant_radical_atom_keys(gra)

    co_bonds = bonds_of_type(gra, symb1='C', symb2='O', mbond=1)
    for co_bond in co_bonds:
        c_idx, o_idx = co_bond
        if o_idx in rad_keys:
            alkox_grps += ((c_idx, o_idx),)

    return alkox_grps


def peroxy_groups(gra):
    """ Determine the location of peroxy groups. The locations are
        specified as tuple-of-tuple of idxs indicating the C-O-O atoms
        of the group: (C-idx, O-idx, O-idx).

        :param gra: molecular graph
        :type gra: molecular graph data structure
        :rtype: tuple(int)
    """

    coo_r_grps = tuple()

    rad_idxs = resonance_dominant_radical_atom_keys(gra)

    coo_grps = two_bond_idxs(gra, symb1='C', cent='O', symb2='O')
    for coo_grp in coo_grps:
        c_idx, o1_idx, o2_idx = coo_grp
        if o2_idx in rad_idxs:
            coo_r_grps += ((c_idx, o1_idx, o2_idx),)

    return coo_r_grps


def hydroperoxy_groups(gra):
    """ Determine the location of hydroperoxy groups. The locations are
        specified as tuple-of-tuple of idxs indicating the C-O-O-H atoms
        of the group: (C-idx, O-idx, O-idx, H-idx).

        :param gra: molecular graph
        :type gra: molecular graph data structure
        :rtype: tuple(int)
    """

    cooh_grps = tuple()

    coo_grps = two_bond_idxs(gra, symb1='C', cent='O', symb2='O')
    for coo_grp in coo_grps:
        c_idx, o1_idx, o2_idx = coo_grp
        o2_neighs = neighbors_of_type(gra, o2_idx, symb='H')
        if o2_neighs:
            cooh_grps += ((c_idx, o1_idx, o2_idx, o2_neighs[0]),)

    return cooh_grps


def ether_groups(gra, filterlst=()):
    """ Determine the location of ether groups. The locations are
        specified as tuple of idxs indicating the C-O-C atoms
        of the group: (C-idx, O-idx, C-idx).

        :param gra: molecular graph
        :type gra: molecular graph data structure
        :rtype: tuple(int)
    """

    ether_grps = tuple()

    # Determing the indices of all rings in the molecule

    _ring_idxs = rings_atom_keys(gra)

    coc_grps = two_bond_idxs(gra, symb1='C', cent='O', symb2='C')
    for coc_grp in coc_grps:
        c1_idx, o_idx, c2_idx = coc_grp
        if not _ring_idxs:
            ether_grps += ((c1_idx, o_idx, c2_idx),)
        else:
            for idxs in _ring_idxs:
                if not set(coc_grp) <= set(idxs):
                    ether_grps += ((c1_idx, o_idx, c2_idx),)

    ether_grps = _filter_idxs(ether_grps, filterlst=filterlst)

    return ether_grps


def cyclic_ether_groups(gra):
    """ Determine the location of cyclic ether groups. The locations are
        specified as tuple-of-tuple of idxs indicating the C-O-C atoms
        of the group: (C-idx, O-idx, C-idx).

        :param gra: molecular graph
        :type gra: molecular graph data structure
        :rtype: tuple(int)
    """

    cyc_ether_grps = tuple()

    # Determing the indices of all rings in the molecule
    _ring_idxs = rings_atom_keys(gra)

    coc_grps = two_bond_idxs(gra, symb1='C', cent='O', symb2='C')
    for coc_grp in coc_grps:
        c1_idx, o_idx, c2_idx = coc_grp
        if _ring_idxs:
            for idxs in _ring_idxs:
                if set(coc_grp) <= set(idxs):
                    cyc_ether_grps += ((c1_idx, o_idx, c2_idx),)

    return cyc_ether_grps


def aldehyde_groups(gra, filterlst=()):
    """ Determine the location of aldehyde groups. The locations are
        specified as tuple-of-tuple of idxs indicating the C-O atoms
        of the group: (C-idx, O-idx).

        :param gra: molecular graph
        :type gra: molecular graph data structure
        :rtype: tuple(int)
    """

    ald_grps = tuple()

    co_bonds = bonds_of_type(gra, symb1='C', symb2='O', mbond=2)
    for co_bond in co_bonds:
        c_idx, o_idx = co_bond
        c_neighs = neighbors_of_type(gra, c_idx, symb='H')
        if c_neighs:
            ald_grps += ((c_idx, o_idx),)

    ald_grps = _filter_idxs(ald_grps, filterlst=filterlst)

    return ald_grps


def ketone_groups(gra, filterlst=()):
    """ Determine the location of ketone groups. The locations are
        specified as tuple-of-tuple of idxs indicating the C-O atoms
        of the group: (C-idx, O-idx).

        :param gra: molecular graph
        :type gra: molecular graph data structure
        :rtype: tuple(int)
    """

    ket_grps = tuple()

    co_bonds = bonds_of_type(gra, symb1='C', symb2='O', mbond=2)
    for co_bond in co_bonds:
        c_idx, o_idx = co_bond
        c_neighs = neighbors_of_type(gra, c_idx, symb='H')
        if not c_neighs:
            ket_grps += ((c_idx, o_idx),)

    ket_grps = _filter_idxs(ket_grps, filterlst=filterlst)

    return ket_grps


def ester_groups(gra):
    """ Determine the location of ester groups. The locations are
        specified as tuple-of-tuple of idxs indicating the C(O)-O-C atoms
        of the group: (C-idx, O-idx, O-idx, C-idx).

        Likely identifies anhydrides as an ester.

        :param gra: molecular graph
        :type gra: molecular graph data structure
        :rtype: tuple(int)
    """

    ester_grps = tuple()

    ether_grps = ether_groups(gra)
    ket_grps = ketone_groups(gra)

    for egrp, kgrp in itertools.product(ether_grps, ket_grps):
        c1_idx, o_idx, c2_idx = egrp

        ket_o_idx, ket_c_idx = None, None
        if c1_idx in kgrp:
            ket_o_idx = kgrp[1]
            ket_c_idx, term_c_idx = c1_idx, c2_idx
        elif c2_idx in kgrp:
            ket_o_idx = kgrp[1]
            ket_c_idx, term_c_idx = c2_idx, c1_idx

        if ket_o_idx is not None and ket_c_idx is not None:
            ester_grps += ((ket_o_idx, ket_c_idx, o_idx, term_c_idx),)

    return ester_grps


def carboxylic_acid_groups(gra):
    """ Determine the location of ester groups. The locations are
        specified as tuple-of-tuple of idxs indicating the C(O)-O-H atoms
        of the group: (C-idx, O-idx, O-idx, H-idx).

        :param gra: molecular graph
        :type gra: molecular graph data structure
        :rtype: tuple(int)
    """

    carbox_grps = tuple()

    alc_grps = alcohol_groups(gra)
    ket_grps = ketone_groups(gra)

    for agrp, kgrp in itertools.product(alc_grps, ket_grps):
        c_idx_set = list(set(agrp) & set(kgrp))
        if c_idx_set:
            ca_idx, oa_idx, ha_idx = agrp
            _, ok_idx = kgrp
            carbox_grps += ((ok_idx, ca_idx, oa_idx, ha_idx),)

    return carbox_grps


def amide_groups(gra):
    """ Determine the location of amide groups. The locations are
        specified as tuple-of-tuple of idxs indicating the C(O)-O-H atoms
        of the group: (C-idx, O-idx, O-idx, H-idx).

        :param gra: molecular graph
        :type gra: molecular graph data structure
        :rtype: tuple(int)
    """

    amide_grps = tuple()

    ket_grps = ketone_groups(gra)
    noc_grps = two_bond_idxs(gra, symb1='N', cent='O', symb2='C')

    for noc_grp in noc_grps:
        n_idx, o_idx, c_idx = noc_grp
        if (c_idx, o_idx) in ket_grps:
            amide_grps += ((n_idx, o_idx, c_idx),)

    return amide_grps


def methyl_groups(gra):
    """ Determine the location of methyl groups. The locations are
        specified as tuple-of-tuple of idxs indicating the -CH3 atoms
        of the group: (C-idx, H-idx, H-idx, H-idx).

        :param gra: molecular graph
        :type gra: molecular graph data structure
        :rtype: tuple(int)
    """
    methyl_grps = tuple()
    ch_bonds = bonds_of_type(gra, symb1='C', symb2='H', mbond=1)
    for ch_x, ch_y, ch_z in itertools.combinations(ch_bonds, r=3):
        c_x, h_x = ch_x
        c_y, h_y = ch_y
        c_z, h_z = ch_z
        if c_x == c_y and c_x == c_z:
            methyl_grps += ((c_x, h_x, h_y, h_z),)
    return methyl_grps


def amine_groups(gra):
    """ Determine the location of amine groups. The locations are
        specified as tuple-of-tuple of idxs indicating the -CH3 atoms
        of the group: (N-idx, H-idx, H-idx).

        :param gra: molecular graph
        :type gra: molecular graph data structure
        :rtype: tuple(int)
    """
    amine_grps = tuple()
    nh_bonds = bonds_of_type(gra, symb1='N', symb2='H', mbond=1)
    for nh_x, nh_y in itertools.combinations(nh_bonds, r=2):
        n_x, h_x = nh_x
        n_y, h_y = nh_y
        if n_x == n_y:
            amine_grps += ((n_x, h_x, h_y),)
    return amine_grps


def nitro_groups(gra):
    """ Determine the location of nitro groups. The locations are
        specified as tuple-of-tuple of idxs indicating the O-N-O atoms
        of the group: (N-idx, O-idx, O-idx).

        :param gra: molecular graph
        :type gra: molecular graph data structure
        :rtype: tuple(int)
    """

    return two_bond_idxs(gra, symb1='O', cent='N', symb2='O',
                         allow_cent_conn=True)


def halide_groups(gra):
    """ Determine the location of halide groups. The locations are
        specified as tuple-of-tuple of idxs indicating the C-X atoms
        of the group: (C-idx, X-idx).

        :param gra: molecular graph
        :type gra: molecular graph data structure
        :rtype: tuple(int)
    """

    hal_grps = tuple()

    symb_idx_dct = atom_symbol_keys(gra)

    for symb in ('F', 'Cl', 'Br', 'I'):
        hal_idxs = symb_idx_dct.get(symb, ())
        for hal_idx in hal_idxs:
            hal_neighs = neighbors_of_type(gra, hal_idx, symb='C')
            hal_grps += ((hal_neighs[0], hal_idx),)

    return hal_grps


def phenyl_groups(gra):
    """ Determine the location of phenyl groups. The locations are
        specified as tuple-of-tuple of idxs indicating the C-X atoms
        of the group: (C-idx, X-idx).

        :param gra: molecular graph
        :type gra: molecular graph data structure
        :rtype: tuple(int)
    """
    phenyl_grps = ()
    rngs_atm_keys = rings_atom_keys(gra)
    srt_rngs_atm_keys = [sorted(atm_keys) for atm_keys in rngs_atm_keys]
    cc2_grps = bonds_of_type(gra, symb1='C', symb2='C', mbond=2)
    for cc2_x, cc2_y, cc2_z in itertools.combinations(cc2_grps, r=3):
        if sorted(cc2_x + cc2_y + cc2_z) in srt_rngs_atm_keys:
            phenyl_grps += ((cc2_x + cc2_y + cc2_z),)
    return phenyl_grps


def thiol_groups(gra):
    """ Determine the location of thiol groups. The locations are
        specified as tuple-of-tuple of idxs indicating the C-S-H atoms
        of the group: (C-idx, S-idx, H-idx).

        :param gra: molecular graph
        :type gra: molecular graph data structure
        :rtype: tuple(int)
    """
    return two_bond_idxs(gra, symb1='C', cent='S', symb2='H')


def ring_substituents(gra):
    """ Determine substituent groups on a ring
        to produce a graph of graphs where the top level
        key of a ring_gra is the order of the atm keys
        that define the ring
        aka (a1, a2, a3, a4, a5, a6) a1 is the 0th position of the ring
        so a3-a5 have a 1-3 interaction.  The nested dictionary has
        atm key: tuple of groups

        (a1, a2, a3, a4, a5, a6): {
            a1: (group1, )
            a2: (group1, group2, )
            a3: ()
            a4: ()
            a5: ()
            a6: (group1,)
        }
        :param gra: molecular graph
        :type gra: molecular graph data structure
        :rtype: tuple(int)
    """
    rngs_subst_gras = {}
    rngs_atm_keys = rings_atom_keys(gra)
    func_grp_dct = functional_group_dct(gra)
    atm_symb_dct = atom_symbols(gra)
    ngb_atms_dct = atoms_neighbor_atom_keys(gra)
    for rng_keys in rngs_atm_keys:
        rngs_subst_gras[rng_keys] = {}
        for atm in rng_keys:
            groups = ()
            sub_atms = [
                natm for natm in ngb_atms_dct[atm] if natm not in rng_keys]
            for satm in sub_atms:
                if atm_symb_dct[satm] == 'H':
                    continue
                idented = False
                for grp, grp_idx_lst in func_grp_dct.items():
                    for idx_lst in grp_idx_lst:
                        if satm in idx_lst and atm:
                            if grp == FunctionalGroup.HALIDE:
                                groups += (atm_symb_dct[satm],)
                            else:
                                groups += (grp,)
                            idented = True
                            break
                    if idented:
                        break
                if not idented:
                    groups += (atm_symb_dct[satm] + '-chain',)
            rngs_subst_gras[rng_keys][atm] = groups
    return rngs_subst_gras


# # helper functions
def bonds_of_type(gra, symb1, symb2, mbond=1):
    """ Determine the indices of all a specific bond
        specified by atom type and bond order.

        :param gra: molecular graph
        :type gra: molecular graph data structure
        :param symb1: symbol of atom 1 in the bond
        :type symb1: str
        :param symb2: symbol of atom 2 in the bond
        :type symb2: str
        :param mbond: bond order of desired bond type
        :type mbond: int
        :rtype: tuple(int)
    """

    # Get the dict that relates atom indices to symbols
    idx_symb_dct = atom_symbols(gra)

    # Loop over all the bonds and build a list of ones that match
    _bonds_of_type = tuple()

    _bonds = bonds_of_order(gra, mbond=mbond)
    for bond in _bonds:
        idx1, idx2 = bond
        _symb1, _symb2 = idx_symb_dct[idx1], idx_symb_dct[idx2]
        if (_symb1, _symb2) == (symb1, symb2):
            _bonds_of_type += ((idx1, idx2),)
        elif (_symb1, _symb2) == (symb2, symb1):
            _bonds_of_type += ((idx2, idx1),)

    return _bonds_of_type


def bonds_of_order(gra, mbond=1):
    """ Determine the indices of all bonds in a molecule with
        the specified bond order.

        :param gra: molecular graph
        :type gra: molecular graph data structure
        :param mbond: bond order of desired bond type
        :type mbond: int
    """

    bond_order_dct = bond_orders(gra)

    mbond_idxs = tuple()
    for bond, order in bond_order_dct.items():
        if order == mbond:
            bnd1, bnd2 = bond
            mbond_idxs += ((bnd1, bnd2),)

    return mbond_idxs


def two_bond_idxs(gra, symb1, cent, symb2, allow_cent_conn=False):
    """ Determine the triplet of indices of atoms of specified
        types that are connected in a chain by two bonds:
        (symb1_idx, cent_idx, symb2_idx).

        :param gra: molecular graph
        :type gra: molecular graph data structure
        :param symb1: symbol of atom at one end of chain
        :type symb1: str
        :param cent: symbol of atom in the middle of a chain
        :type cent: str
        :param symb2: symbol of atom at other end of chain
        :type symb2: str
    """

    grps = tuple()

    neigh_dct = atoms_neighbor_atom_keys(gra)
    idx_symb_dct = atom_symbols(gra)
    symb_idx_dct = atom_symbol_keys(gra)

    cent_idxs = symb_idx_dct.get(cent, tuple())
    for cent_idx in cent_idxs:
        neighs = tuple(neigh_dct[cent_idx])
        neigh_symbs = _atom_idx_to_symb(neighs, idx_symb_dct)
        if neigh_symbs == (symb1, symb2):
            grp_idxs = (neighs[0], cent_idx, neighs[1])
        elif neigh_symbs == (symb2, symb1):
            grp_idxs = (neighs[1], cent_idx, neighs[0])
        elif allow_cent_conn and symb1 in neigh_symbs and symb2 in neigh_symbs:
            idx_1 = None
            idx_2 = None
            for idx in neighs:
                if idx_symb_dct[idx] == symb1 and idx_1 is None:
                    idx_1 = idx
                elif idx_symb_dct[idx] == symb2:
                    idx_2 = idx
            if idx_1 is not None and idx_2 is not None:
                grp_idxs = (idx_1, cent_idx, idx_2)
        else:
            grp_idxs = ()

        if grp_idxs:
            grps += ((grp_idxs),)

    return grps


def neighbors_of_type(gra, aidx, symb):
    """ For a given atom, determine the indices of all the atoms
        which neighbor it that are of the type specified.

        :param gra: molecular graph
        :type gra: molecular graph data structure
        :param aidx: index of atom for which to find neighbors
        :type aidx: int
        :param symb: symbols of desired atom types for neighbors
        :type symb: str
    """

    idx_symb_dct = atom_symbols(gra)
    neighs = atoms_neighbor_atom_keys(gra)[aidx]
    neigh_symbs = _atom_idx_to_symb(neighs, idx_symb_dct)

    idxs_of_type = tuple()
    for nidx, nsymb in zip(neighs, neigh_symbs):
        if nsymb == symb:
            idxs_of_type += (nidx,)

    return idxs_of_type


def radicals_of_type(gra, symb):
    """ Obtain the keys for atoms of the desired symbol that
        correspond to a radical site.

        :param gra: molecular graph
        :type gra: molecular graph data structure
        :param aidx: index of atom for which to find neighbors
        :type aidx: int
        :param symb: symbols of desired atom types for neighbors
        :type symb: str
    """

    idx_symb_dct = atom_symbols(gra)

    rad_keys = ()
    for rad in sing_res_dom_radical_atom_keys(gra):
        if idx_symb_dct[rad] == symb:
            rad_keys += (rad,)

    return rad_keys


def radical_dissociation_products(gra, pgra1):
    """ For a given species, determine the products of a dissociation
        occuring around a radical site. We assume one of the
        dissociation products is known, and we attempt to find the
        corresponding product.

        Currently, we assume that the input pgra1 is appropriately
        stereolabeled.

        :param gra: species undergoing dissociation
        :type gra: automol.graph object
        :param pgra1: one of the known products of dissociation
        :type pgra1: automol.graph object
        :rtype: tuple(automol.graph.object)
    """

    # Remove gractional bonds for functions to work
    gra = without_fractional_bonds(gra)

    # Attempt to find a graph of product corresponding to pgra1
    pgra2 = None
    for rad in sing_res_dom_radical_atom_keys(gra):
        for adj in atoms_neighbor_atom_keys(gra)[rad]:
            for group in atom_groups(gra, adj, stereo=False):
                if isomorphism(group, pgra1, backbone_only=True):
                    pgra2 = remove_atoms(gra, atom_keys(group))
                    if bond_keys(group) in pgra2:
                        pgra2 = remove_bonds(pgra2, bond_keys(group))

    # If pgra2 is ID'd, rebuild the two product graphs with stereo labels
    if pgra2 is not None:
        keys2 = atom_keys(pgra2)
        idx_gra = to_local_stereo(gra)
        idx_pgra2 = subgraph(idx_gra, keys2, stereo=True)
        pgra2 = from_local_stereo(idx_pgra2)

    return pgra1, pgra2


# helpers
def _unique_atoms(gra):
    """ Determine the symbols of unique atom types.

        :param gra: molecular graph
        :type gra: molecular graph data structure
        :rtype: tuple(str)
    """

    symb_idx_dct = atom_symbol_keys(gra)

    return tuple(symb_idx_dct.keys())


def _atom_idx_to_symb(idxs, idx_symb_dct):
    """ Convert a list of atom idxs (a1, a2, ..., an)
        to atom symbols
    """
    return tuple(idx_symb_dct[idx] for idx in idxs)


def _bond_idx_to_symb(idxs, idx_symb_dct):
    """ Convert a list of bond idxs ((a1, b1), (a2, b2), ..., (an, bn))
        to pairs of atom symbols
    """
    return tuple(
        (idx_symb_dct[idx1], idx_symb_dct[idx2]) for (idx1, idx2) in idxs
    )


def _filter_idxs(idxs_lst, filterlst=()):
    """ Filter out a tuple
    """

    filtered_lst = tuple()

    for idxs in idxs_lst:
        if not any(set(idxs) <= set(fidxs) for fidxs in filterlst):
            filtered_lst += (idxs,)

<<<<<<< HEAD
    return filtered_lst
=======
    return filtered_lst


# if __name__ == '__main__':
#     import automol.smiles
#     import automol.inchi
#     import automol.graph
#     smi = 'NCC(N)C'
#     smi = 'C=C'
#     smi = 'C1=C(O)C(C)=CC=C1C=C'
#     gra = automol.inchi.graph(automol.smiles.inchi(smi))
#     gra = dominant_resonance(explicit(gra))
#     print(automol.graph.string(gra))
#     print(ring_substituents(gra))
>>>>>>> 4eead88f
<|MERGE_RESOLUTION|>--- conflicted
+++ resolved
@@ -831,21 +831,4 @@
         if not any(set(idxs) <= set(fidxs) for fidxs in filterlst):
             filtered_lst += (idxs,)
 
-<<<<<<< HEAD
-    return filtered_lst
-=======
-    return filtered_lst
-
-
-# if __name__ == '__main__':
-#     import automol.smiles
-#     import automol.inchi
-#     import automol.graph
-#     smi = 'NCC(N)C'
-#     smi = 'C=C'
-#     smi = 'C1=C(O)C(C)=CC=C1C=C'
-#     gra = automol.inchi.graph(automol.smiles.inchi(smi))
-#     gra = dominant_resonance(explicit(gra))
-#     print(automol.graph.string(gra))
-#     print(ring_substituents(gra))
->>>>>>> 4eead88f
+    return filtered_lst