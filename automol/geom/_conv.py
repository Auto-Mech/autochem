--- conflicted
+++ resolved
@@ -258,19 +258,21 @@
         :rtype: (str, tuple[tuple[int]])
     """
     gra = graph(geo, stereo=stereo) if gra is None else gra
-<<<<<<< HEAD
-    if automol.graph.has_resonance_bond_stereo(gra):
-        chi_, nums_lst = amchi_with_sort(geo, stereo=stereo, gra=gra)
-    else:
-        chi_, nums_lst = inchi_with_sort(geo, stereo=stereo, gra=gra)
-        # If the InChI has mobile hydrogens, revert back to AMChI
-        if automol.amchi.base.has_mobile_hydrogens(chi_):
-            chi_, nums_lst = amchi_with_sort(geo, stereo=stereo, gra=gra)
-=======
+    
+    # old implementation
+    # if automol.graph.has_resonance_bond_stereo(gra):
+    #     chi_, nums_lst = amchi_with_sort(geo, stereo=stereo, gra=gra)
+    # else:
+    #     chi_, nums_lst = inchi_with_sort(geo, stereo=stereo, gra=gra)
+    #     # If the InChI has mobile hydrogens, revert back to AMChI
+    #     if automol.amchi.base.has_mobile_hydrogens(chi_):
+    #         chi_, nums_lst = amchi_with_sort(geo, stereo=stereo, gra=gra)
+
+    # new implementation
     chi_, nums_lst = inchi_with_sort(geo, stereo=stereo, gra=gra)
     if automol.graph.inchi_is_bad(gra, chi_):
         chi_, nums_lst = amchi_with_sort(geo, stereo=stereo, gra=gra)
->>>>>>> 4eead88f
+
     return chi_, nums_lst
 
 
