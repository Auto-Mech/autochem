--- conflicted
+++ resolved
@@ -48,11 +48,7 @@
         # Grab the value for max in (endpt, max, endpt) set, this is the idx
         # of the innermost local maximum on potential (idx for whole pot lst)
         max_idx = idxs[set_idx_of_low_dist][1]
-<<<<<<< HEAD
-        # print('  idx_test')
-=======
         # print('idx_test')
->>>>>>> e738ecbe
         # print(idxs)
         # print(dist_from_mid_idx)
         # print(set_idx_of_low_dist)
@@ -67,11 +63,7 @@
         if max_type == 'global':
             max_idx = _global_maximum(sadpt_idxs, sadpt_enes)
         elif max_type == 'innermost':
-<<<<<<< HEAD
             # print('  sadpt info')
-=======
-            # print('sadpt info')
->>>>>>> e738ecbe
             # print(sadpt_idxs)
             # print(sadpt_enes)
             max_idx = _innermost_maximum(sadpt_idxs)
